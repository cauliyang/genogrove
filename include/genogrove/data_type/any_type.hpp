/*
 * SPDX-License-Indentifier: MIT
 *
 * Copyright (c) 2025 Richard A. Schäfer
 *
 * This file is part of genogrove and is licensed under the terms of the MIT
 * license. See the LICENSE file in the root of the repository for more
 * information.
 */

#ifndef GENOGROVE_ANYTYPE_HPP
#define GENOGROVE_ANYTYPE_HPP

// Standard
#include <memory>
#include <ostream>
#include <string>
#include <typeindex>

namespace genogrove::data_type {
/*
 * @brief This is an abstract class (base class) for storing any type of data
 */
class any_base {
  public:
    /*
     * @brief Ensures derived objects are destroyed correctly when deleted through a base pointer.
     * Provides a virtual destructor so that deleting an instance of a derived type via a pointer to
     * any_base invokes the derived type's destructor.
     */
    virtual ~any_base() = default;
    virtual std::string get_type_name() const = 0;
    //        virtual std::type_index getDataTypeIndex() const = 0; // return type
    //        of stored data

    // serialization
    virtual void serialize(std::ostream& os) const = 0;
    virtual std::shared_ptr<any_base> deserialize(std::istream& is) = 0;
};

/*
 * @brief This is a template class for storing any type of data
 */
template <typename T> class any_type : public any_base {
  private:
    T data; // always store value (not reference)
    std::string type_name;

  public:
    /*
     * @brief Default-constructs an any_type instance. Initializes the stored type name
     * to the runtime name of T and leaves then contained value default-initialized.
     */
    any_type() : type_name(typeid(T).name()) {}

    /*
     * @brief Constructs an any_type by copying the provided value and recording its type name.
     * Stores a copy of `data` in the object and initializes `type_name` with `typeid(T).name()`.
     * @param data The value to store (copied).
     */
    any_type(const T& data) : data(data), type_name(typeid(T).name()) {}

    /*
     * @brief Constructs an any_type by initializing the stored value and capturing its type name.
     * Initializes the contained value from the provided argument and sets the internal type_name
     * to the mangled name returned by typeid(T).name().
     * @param data Value used to initialize the stored data (moved when possible).
     */
    any_type(T&& data)
        : data(std::forward<T>(data)), type_name(typeid(T).name()) {
    } // Constructor for rvalue references

    /*
     * @brief Destroys the any_type instance.
     * Defaulted destructor; releases member resources through their own destructors.
     */
    ~any_type() override = default; // needs to be defined explicitly (otherwise
                                    // delete due to use of std::optional)

<<<<<<< HEAD
    /*
     * @brief Accesses the contained value for modification.
     * Provides a mutable reference to the stored value so callers can read or modify it in-place.
     * @return T& Reference to the contained value; remains valid while the object exists and is not moved from or destroyed.
     */
=======
>>>>>>> 27881765
    T& get_data() {
        return data;
    }

    /*
     * @brief Return the stored type name for the contained value.
     * @return std::string The type name string associated with this instance
     * (originally captured from `typeid(T).name()` or updated via `set_type_name`).
     */
    std::string get_type_name() const override {
        return type_name;
    }

    /*
     * @brief Sets the stored type name used for identification and serialization.
     * @param typeName New type name to assign; replaces the object's current stored type name.
     */
    void set_type_name(std::string typeName) {
        this->type_name = typeName;
    }

    /*
     * @brief Serialize the stored type name and value into a binary stream.
     * The serialized format written to the stream is:
     * 1) size_t containing the length of the type name,
     * 2) raw bytes of the type name (no terminating null),
     * 3) raw bytes of the stored value (sizeof(T) bytes).
     *
     * @param os Output stream that will receive the binary representation.
     */
    void serialize(std::ostream& os) const override {
        size_t type_name_len = type_name.size();
        os.write(reinterpret_cast<const char*>(&type_name_len), sizeof(type_name_len));
        os.write(type_name.c_str(), type_name_len);

        os.write(reinterpret_cast<const char*>(&data),
        sizeof(T)); // write the data
    }

    /*
     * @brief Deserialize an any_type<T> from a binary stream.
     *
     * Reads a serialized representation from the provided stream: first a
     * size_t containing the byte length of the stored type name, then that many
     * bytes of the type name, followed by sizeof(T) raw bytes representing the
     * value of type T. Constructs and returns a new any_type<T> containing the
     * deserialized value.
     *
     * @param is Input stream to read the serialized data from. The stream is read
     *           for: (size_t)type-name-length, (type-name-length) bytes of type
     *           name, then sizeof(T) bytes for the stored value.
     * @return std::shared_ptr<any_base> Shared pointer to an any_type<T> holding
     *         the deserialized value.
     */
    std::shared_ptr<any_base> deserialize(std::istream& is) {
        size_t type_name_len;
        is.read(reinterpret_cast<char*>(&type_name_len), sizeof(type_name_len));
        std::string typeName(type_name_len, '\0');
        is.read(&type_name[0], type_name_len);

        // read the data
        T data;
        is.read(reinterpret_cast<char*>(&data), sizeof(T));

        return std::make_shared<any_type<T>>(data);
    }
};
}; // namespace genogrove::data_type

#endif // GENOGROVE_ANYTYPE_HPP<|MERGE_RESOLUTION|>--- conflicted
+++ resolved
@@ -77,14 +77,11 @@
     ~any_type() override = default; // needs to be defined explicitly (otherwise
                                     // delete due to use of std::optional)
 
-<<<<<<< HEAD
     /*
      * @brief Accesses the contained value for modification.
      * Provides a mutable reference to the stored value so callers can read or modify it in-place.
      * @return T& Reference to the contained value; remains valid while the object exists and is not moved from or destroyed.
      */
-=======
->>>>>>> 27881765
     T& get_data() {
         return data;
     }
